--- conflicted
+++ resolved
@@ -1,11 +1,7 @@
 {
     "_meta": {
         "hash": {
-<<<<<<< HEAD
-            "sha256": "b5f0ff1e6403369bf0e7d48c29195cae970884a493f85acc9b14af3aacd01d20"
-=======
-            "sha256": "1828038f29ceaddb460b1fa0d1067523f888c2ce93603cf1cf8b54e86bcfe375"
->>>>>>> 0e82ac96
+            "sha256": "b0701da1e3c2c02f987dcf3d62d3a549e50f523f713bb77b4f0f27e2b31dcdca"
         },
         "pipfile-spec": 6,
         "requires": {
@@ -22,22 +18,6 @@
     "default": {
         "apprise": {
             "hashes": [
-<<<<<<< HEAD
-                "sha256:8d439d08550470524425dedee4bc8a72766c216c218f3772c37404eb2fd86e5a",
-                "sha256:eb2a7b546c6d4f426abb8b1006957e6a480c21215b5d780358445531611d1db7"
-            ],
-            "index": "pypi",
-            "markers": "python_version >= '3.6'",
-            "version": "==1.7.1"
-        },
-        "astroid": {
-            "hashes": [
-                "sha256:4a61cf0a59097c7bb52689b0fd63717cd2a8a14dc9f1eee97b82d814881c8c91",
-                "sha256:d6e62862355f60e716164082d6b4b041d38e2a8cf1c7cd953ded5108bac8ff5c"
-            ],
-            "markers": "python_full_version >= '3.8.0'",
-            "version": "==3.0.2"
-=======
                 "sha256:09e159b29008e6c8e93d7ffc3c15d419c0bbae41620405f8f2d3432b72a2e9bf",
                 "sha256:f3192e62924e54334d4ca0c5723d7de9293500e1a0fbf3a890433ea5b6b56df8"
             ],
@@ -52,7 +32,6 @@
             ],
             "markers": "python_full_version >= '3.8.0'",
             "version": "==3.0.3"
->>>>>>> 0e82ac96
         },
         "attrs": {
             "hashes": [
@@ -106,19 +85,11 @@
         },
         "certifi": {
             "hashes": [
-<<<<<<< HEAD
-                "sha256:9b469f3a900bf28dc19b8cfbf8019bf47f7fdd1a65a1d4ffb98fc14166beb4d1",
-                "sha256:e036ab49d5b79556f99cfc2d9320b34cfbe5be05c5871b51de9329f0603b0474"
-            ],
-            "markers": "python_version >= '3.6'",
-            "version": "==2023.11.17"
-=======
                 "sha256:0569859f95fc761b18b45ef421b1290a0f65f147e92a1e5eb3e635f9a5e4e66f",
                 "sha256:dc383c07b76109f368f6106eee2b593b04a011ea4d55f652c6ca24a754d1cdd1"
             ],
             "markers": "python_version >= '3.6'",
             "version": "==2024.2.2"
->>>>>>> 0e82ac96
         },
         "cffi": {
             "hashes": [
@@ -343,42 +314,6 @@
         },
         "cryptography": {
             "hashes": [
-<<<<<<< HEAD
-                "sha256:0b7cacc142260ada944de070ce810c3e2a438963ee3deb45aa26fd2cee94c9a4",
-                "sha256:126e0ba3cc754b200a2fb88f67d66de0d9b9e94070c5bc548318c8dab6383cb6",
-                "sha256:160fa08dfa6dca9cb8ad9bd84e080c0db6414ba5ad9a7470bc60fb154f60111e",
-                "sha256:16b9260d04a0bfc8952b00335ff54f471309d3eb9d7e8dbfe9b0bd9e26e67881",
-                "sha256:25ec6e9e81de5d39f111a4114193dbd39167cc4bbd31c30471cebedc2a92c323",
-                "sha256:265bdc693570b895eb641410b8fc9e8ddbce723a669236162b9d9cfb70bd8d77",
-                "sha256:2dff7a32880a51321f5de7869ac9dde6b1fca00fc1fef89d60e93f215468e824",
-                "sha256:2fe16624637d6e3e765530bc55caa786ff2cbca67371d306e5d0a72e7c3d0407",
-                "sha256:32ea63ceeae870f1a62e87f9727359174089f7b4b01e4999750827bf10e15d60",
-                "sha256:351db02c1938c8e6b1fee8a78d6b15c5ccceca7a36b5ce48390479143da3b411",
-                "sha256:430100abed6d3652208ae1dd410c8396213baee2e01a003a4449357db7dc9e14",
-                "sha256:4d84673c012aa698555d4710dcfe5f8a0ad76ea9dde8ef803128cc669640a2e0",
-                "sha256:50aecd93676bcca78379604ed664c45da82bc1241ffb6f97f6b7392ed5bc6f04",
-                "sha256:6ac8924085ed8287545cba89dc472fc224c10cc634cdf2c3e2866fe868108e77",
-                "sha256:6bfd823b336fdcd8e06285ae8883d3d2624d3bdef312a0e2ef905f332f8e9302",
-                "sha256:727387886c9c8de927c360a396c5edcb9340d9e960cda145fca75bdafdabd24c",
-                "sha256:7911586fc69d06cd0ab3f874a169433db1bc2f0e40988661408ac06c4527a986",
-                "sha256:802d6f83233cf9696b59b09eb067e6b4d5ae40942feeb8e13b213c8fad47f1aa",
-                "sha256:8d7efb6bf427d2add2f40b6e1e8e476c17508fa8907234775214b153e69c2e11",
-                "sha256:9544492e8024f29919eac2117edd8c950165e74eb551a22c53f6fdf6ba5f4cb8",
-                "sha256:95d900d19a370ae36087cc728e6e7be9c964ffd8cbcb517fd1efb9c9284a6abc",
-                "sha256:9d61fcdf37647765086030d81872488e4cb3fafe1d2dda1d487875c3709c0a49",
-                "sha256:ab6b302d51fbb1dd339abc6f139a480de14d49d50f65fdc7dff782aa8631d035",
-                "sha256:b512f33c6ab195852595187af5440d01bb5f8dd57cb7a91e1e009a17f1b7ebca",
-                "sha256:cb2861a9364fa27d24832c718150fdbf9ce6781d7dc246a516435f57cfa31fe7",
-                "sha256:d3594947d2507d4ef7a180a7f49a6db41f75fb874c2fd0e94f36b89bfd678bf2",
-                "sha256:d3902c779a92151f134f68e555dd0b17c658e13429f270d8a847399b99235a3f",
-                "sha256:d50718dd574a49d3ef3f7ef7ece66ef281b527951eb2267ce570425459f6a404",
-                "sha256:e5edf189431b4d51f5c6fb4a95084a75cef6b4646c934eb6e32304fc720e1453",
-                "sha256:e6edc3a568667daf7d349d7e820783426ee4f1c0feab86c29bd1d6fe2755e009",
-                "sha256:ed1b2130f5456a09a134cc505a17fc2830a1a48ed53efd37dcc904a23d7b82fa",
-                "sha256:fd33f53809bb363cf126bebe7a99d97735988d9b0131a2be59fbf83e1259a5b7"
-            ],
-            "version": "==42.0.1"
-=======
                 "sha256:087887e55e0b9c8724cf05361357875adb5c20dec27e5816b653492980d20380",
                 "sha256:09a77e5b2e8ca732a19a90c5bca2d124621a1edb5438c5daa2d2738bfeb02589",
                 "sha256:130c0f77022b2b9c99d8cebcdd834d81705f61c68e91ddd614ce74c657f8b3ea",
@@ -413,7 +348,6 @@
                 "sha256:fbeb725c9dc799a574518109336acccaf1303c30d45c075c665c0793c2f79a7f"
             ],
             "version": "==42.0.2"
->>>>>>> 0e82ac96
         },
         "dill": {
             "hashes": [
@@ -425,30 +359,15 @@
         },
         "firebase-admin": {
             "hashes": [
-                "sha256:4ac83ee00abe68498b9f08d701b550a77b3a59efba610a9e2fb3d7b1515166c6",
-                "sha256:aa06f19f0aa8b9b929dbe5cd13677c9ba05fe7ff819564f420aae02c645c6322"
-            ],
-            "index": "pypi",
-            "markers": "python_version >= '3.7'",
-            "version": "==6.4.0"
+                "sha256:e3b334d18bbea039f2f3e8a792ad6870d2a7cc79a13ed10659dedd63f5b475e4",
+                "sha256:e3c42351fb6194d7279a6fd9209a947005fb4ee7e9037d19762e6cb3da4a82e1"
+            ],
+            "index": "pypi",
+            "markers": "python_version >= '3.7'",
+            "version": "==6.2.0"
         },
         "flask": {
             "hashes": [
-<<<<<<< HEAD
-                "sha256:6489f51bb3666def6f314e15f19d50a1869a19ae0e8c9a3641ffe66c77d42403",
-                "sha256:ca631a507f6dfe6c278ae20112cea3ff54ff2216390bf8880f6b035a5354af13"
-            ],
-            "markers": "python_version >= '3.8'",
-            "version": "==3.0.1"
-        },
-        "flask-api": {
-            "hashes": [
-                "sha256:08cb377412ff1b6bea47e8a5ffefc592a149f8686045038df6e116d12ab5d4e9",
-                "sha256:cb079845f5573eac55c6800a9a142bd7b54fd1227019a21cb2f75dfe5311d44f"
-            ],
-            "index": "pypi",
-            "version": "==3.1"
-=======
                 "sha256:3232e0e9c850d781933cf0207523d1ece087eb8d87b23777ae38456e2fbe7c6e",
                 "sha256:822c03f4b799204250a7ee84b1eddc40665395333973dfb9deebfe425fefcb7d"
             ],
@@ -459,28 +378,12 @@
             "editable": true,
             "git": "git+https://github.com/flask-api/flask-api.git",
             "ref": "1a37b6c60d93bfffd24ec706afe2163becec8a9b"
->>>>>>> 0e82ac96
         },
         "google-api-core": {
             "extras": [
                 "grpc"
             ],
             "hashes": [
-<<<<<<< HEAD
-                "sha256:2aa56d2be495551e66bbff7f729b790546f87d5c90e74781aa77233bcb395a8a",
-                "sha256:abc978a72658f14a2df1e5e12532effe40f94f868f6e23d95133bd6abcca35ca"
-            ],
-            "markers": "platform_python_implementation != 'PyPy'",
-            "version": "==2.15.0"
-        },
-        "google-api-python-client": {
-            "hashes": [
-                "sha256:26178e33684763099142e2cad201057bd27d4efefd859a495aac21ab3e6129c2",
-                "sha256:96af11376535236ba600ebbe23588cfe003ec9b74e66dd6ddb53aa3ec87e1b52"
-            ],
-            "markers": "python_version >= '3.7'",
-            "version": "==2.115.0"
-=======
                 "sha256:032d37b45d1d6bdaf68fb11ff621e2593263a239fa9246e2e94325f9c47876d2",
                 "sha256:449ca0e3f14c179b4165b664256066c7861610f70b6ffe54bb01a04e9b466929"
             ],
@@ -494,7 +397,6 @@
             ],
             "markers": "python_version >= '3.7'",
             "version": "==2.116.0"
->>>>>>> 0e82ac96
         },
         "google-auth": {
             "hashes": [
@@ -627,71 +529,6 @@
         },
         "grpcio": {
             "hashes": [
-<<<<<<< HEAD
-                "sha256:073f959c6f570797272f4ee9464a9997eaf1e98c27cb680225b82b53390d61e6",
-                "sha256:0fd3b3968ffe7643144580f260f04d39d869fcc2cddb745deef078b09fd2b328",
-                "sha256:1434ca77d6fed4ea312901122dc8da6c4389738bf5788f43efb19a838ac03ead",
-                "sha256:1c30bb23a41df95109db130a6cc1b974844300ae2e5d68dd4947aacba5985aa5",
-                "sha256:20e7a4f7ded59097c84059d28230907cd97130fa74f4a8bfd1d8e5ba18c81491",
-                "sha256:2199165a1affb666aa24adf0c97436686d0a61bc5fc113c037701fb7c7fceb96",
-                "sha256:297eef542156d6b15174a1231c2493ea9ea54af8d016b8ca7d5d9cc65cfcc444",
-                "sha256:2aef56e85901c2397bd557c5ba514f84de1f0ae5dd132f5d5fed042858115951",
-                "sha256:30943b9530fe3620e3b195c03130396cd0ee3a0d10a66c1bee715d1819001eaf",
-                "sha256:3b36a2c6d4920ba88fa98075fdd58ff94ebeb8acc1215ae07d01a418af4c0253",
-                "sha256:428d699c8553c27e98f4d29fdc0f0edc50e9a8a7590bfd294d2edb0da7be3629",
-                "sha256:43e636dc2ce9ece583b3e2ca41df5c983f4302eabc6d5f9cd04f0562ee8ec1ae",
-                "sha256:452ca5b4afed30e7274445dd9b441a35ece656ec1600b77fff8c216fdf07df43",
-                "sha256:467a7d31554892eed2aa6c2d47ded1079fc40ea0b9601d9f79204afa8902274b",
-                "sha256:4b44d7e39964e808b071714666a812049765b26b3ea48c4434a3b317bac82f14",
-                "sha256:4c86343cf9ff7b2514dd229bdd88ebba760bd8973dac192ae687ff75e39ebfab",
-                "sha256:5208a57eae445ae84a219dfd8b56e04313445d146873117b5fa75f3245bc1390",
-                "sha256:5ff21e000ff2f658430bde5288cb1ac440ff15c0d7d18b5fb222f941b46cb0d2",
-                "sha256:675997222f2e2f22928fbba640824aebd43791116034f62006e19730715166c0",
-                "sha256:676e4a44e740deaba0f4d95ba1d8c5c89a2fcc43d02c39f69450b1fa19d39590",
-                "sha256:6e306b97966369b889985a562ede9d99180def39ad42c8014628dd3cc343f508",
-                "sha256:6fd9584bf1bccdfff1512719316efa77be235469e1e3295dce64538c4773840b",
-                "sha256:705a68a973c4c76db5d369ed573fec3367d7d196673fa86614b33d8c8e9ebb08",
-                "sha256:74d7d9fa97809c5b892449b28a65ec2bfa458a4735ddad46074f9f7d9550ad13",
-                "sha256:77c8a317f0fd5a0a2be8ed5cbe5341537d5c00bb79b3bb27ba7c5378ba77dbca",
-                "sha256:79a050889eb8d57a93ed21d9585bb63fca881666fc709f5d9f7f9372f5e7fd03",
-                "sha256:7db16dd4ea1b05ada504f08d0dca1cd9b926bed3770f50e715d087c6f00ad748",
-                "sha256:83f2292ae292ed5a47cdcb9821039ca8e88902923198f2193f13959360c01860",
-                "sha256:87c9224acba0ad8bacddf427a1c2772e17ce50b3042a789547af27099c5f751d",
-                "sha256:8a97a681e82bc11a42d4372fe57898d270a2707f36c45c6676e49ce0d5c41353",
-                "sha256:9073513ec380434eb8d21970e1ab3161041de121f4018bbed3146839451a6d8e",
-                "sha256:90bdd76b3f04bdb21de5398b8a7c629676c81dfac290f5f19883857e9371d28c",
-                "sha256:91229d7203f1ef0ab420c9b53fe2ca5c1fbeb34f69b3bc1b5089466237a4a134",
-                "sha256:92f88ca1b956eb8427a11bb8b4a0c0b2b03377235fc5102cb05e533b8693a415",
-                "sha256:95ae3e8e2c1b9bf671817f86f155c5da7d49a2289c5cf27a319458c3e025c320",
-                "sha256:9e30be89a75ee66aec7f9e60086fadb37ff8c0ba49a022887c28c134341f7179",
-                "sha256:a48edde788b99214613e440fce495bbe2b1e142a7f214cce9e0832146c41e324",
-                "sha256:a7152fa6e597c20cb97923407cf0934e14224af42c2b8d915f48bc3ad2d9ac18",
-                "sha256:a9c7b71211f066908e518a2ef7a5e211670761651039f0d6a80d8d40054047df",
-                "sha256:b0571a5aef36ba9177e262dc88a9240c866d903a62799e44fd4aae3f9a2ec17e",
-                "sha256:b0fb2d4801546598ac5cd18e3ec79c1a9af8b8f2a86283c55a5337c5aeca4b1b",
-                "sha256:b10241250cb77657ab315270b064a6c7f1add58af94befa20687e7c8d8603ae6",
-                "sha256:b87efe4a380887425bb15f220079aa8336276398dc33fce38c64d278164f963d",
-                "sha256:b98f43fcdb16172dec5f4b49f2fece4b16a99fd284d81c6bbac1b3b69fcbe0ff",
-                "sha256:c193109ca4070cdcaa6eff00fdb5a56233dc7610216d58fb81638f89f02e4968",
-                "sha256:c826f93050c73e7769806f92e601e0efdb83ec8d7c76ddf45d514fee54e8e619",
-                "sha256:d020cfa595d1f8f5c6b343530cd3ca16ae5aefdd1e832b777f9f0eb105f5b139",
-                "sha256:d6a478581b1a1a8fdf3318ecb5f4d0cda41cacdffe2b527c23707c9c1b8fdb55",
-                "sha256:de2ad69c9a094bf37c1102b5744c9aec6cf74d2b635558b779085d0263166454",
-                "sha256:e278eafb406f7e1b1b637c2cf51d3ad45883bb5bd1ca56bc05e4fc135dfdaa65",
-                "sha256:e381fe0c2aa6c03b056ad8f52f8efca7be29fb4d9ae2f8873520843b6039612a",
-                "sha256:e61e76020e0c332a98290323ecfec721c9544f5b739fab925b6e8cbe1944cf19",
-                "sha256:f897c3b127532e6befdcf961c415c97f320d45614daf84deba0a54e64ea2457b",
-                "sha256:fb464479934778d7cc5baf463d959d361954d6533ad34c3a4f1d267e86ee25fd"
-            ],
-            "version": "==1.60.0"
-        },
-        "grpcio-status": {
-            "hashes": [
-                "sha256:7d383fa36e59c1e61d380d91350badd4d12ac56e4de2c2b831b050362c3c572e",
-                "sha256:f10e0b6db3adc0fdc244b71962814ee982996ef06186446b5695b9fa635aa1ab"
-            ],
-            "version": "==1.60.0"
-=======
                 "sha256:0250a7a70b14000fa311de04b169cc7480be6c1a769b190769d347939d3232a8",
                 "sha256:069fe2aeee02dfd2135d562d0663fe70fbb69d5eed6eb3389042a7e963b54de8",
                 "sha256:082081e6a36b6eb5cf0fd9a897fe777dbb3802176ffd08e3ec6567edd85bc104",
@@ -755,7 +592,6 @@
                 "sha256:61b5aab8989498e8aa142c20b88829ea5d90d18c18c853b9f9e6d407d37bf8b4"
             ],
             "version": "==1.60.1"
->>>>>>> 0e82ac96
         },
         "gunicorn": {
             "hashes": [
@@ -934,71 +770,6 @@
         },
         "markupsafe": {
             "hashes": [
-<<<<<<< HEAD
-                "sha256:0042d6a9880b38e1dd9ff83146cc3c9c18a059b9360ceae207805567aacccc69",
-                "sha256:0c26f67b3fe27302d3a412b85ef696792c4a2386293c53ba683a89562f9399b0",
-                "sha256:0fbad3d346df8f9d72622ac71b69565e621ada2ce6572f37c2eae8dacd60385d",
-                "sha256:15866d7f2dc60cfdde12ebb4e75e41be862348b4728300c36cdf405e258415ec",
-                "sha256:1c98c33ffe20e9a489145d97070a435ea0679fddaabcafe19982fe9c971987d5",
-                "sha256:21e7af8091007bf4bebf4521184f4880a6acab8df0df52ef9e513d8e5db23411",
-                "sha256:23984d1bdae01bee794267424af55eef4dfc038dc5d1272860669b2aa025c9e3",
-                "sha256:31f57d64c336b8ccb1966d156932f3daa4fee74176b0fdc48ef580be774aae74",
-                "sha256:3583a3a3ab7958e354dc1d25be74aee6228938312ee875a22330c4dc2e41beb0",
-                "sha256:36d7626a8cca4d34216875aee5a1d3d654bb3dac201c1c003d182283e3205949",
-                "sha256:396549cea79e8ca4ba65525470d534e8a41070e6b3500ce2414921099cb73e8d",
-                "sha256:3a66c36a3864df95e4f62f9167c734b3b1192cb0851b43d7cc08040c074c6279",
-                "sha256:3aae9af4cac263007fd6309c64c6ab4506dd2b79382d9d19a1994f9240b8db4f",
-                "sha256:3ab3a886a237f6e9c9f4f7d272067e712cdb4efa774bef494dccad08f39d8ae6",
-                "sha256:47bb5f0142b8b64ed1399b6b60f700a580335c8e1c57f2f15587bd072012decc",
-                "sha256:49a3b78a5af63ec10d8604180380c13dcd870aba7928c1fe04e881d5c792dc4e",
-                "sha256:4df98d4a9cd6a88d6a585852f56f2155c9cdb6aec78361a19f938810aa020954",
-                "sha256:5045e892cfdaecc5b4c01822f353cf2c8feb88a6ec1c0adef2a2e705eef0f656",
-                "sha256:5244324676254697fe5c181fc762284e2c5fceeb1c4e3e7f6aca2b6f107e60dc",
-                "sha256:54635102ba3cf5da26eb6f96c4b8c53af8a9c0d97b64bdcb592596a6255d8518",
-                "sha256:54a7e1380dfece8847c71bf7e33da5d084e9b889c75eca19100ef98027bd9f56",
-                "sha256:55d03fea4c4e9fd0ad75dc2e7e2b6757b80c152c032ea1d1de487461d8140efc",
-                "sha256:698e84142f3f884114ea8cf83e7a67ca8f4ace8454e78fe960646c6c91c63bfa",
-                "sha256:6aa5e2e7fc9bc042ae82d8b79d795b9a62bd8f15ba1e7594e3db243f158b5565",
-                "sha256:7653fa39578957bc42e5ebc15cf4361d9e0ee4b702d7d5ec96cdac860953c5b4",
-                "sha256:765f036a3d00395a326df2835d8f86b637dbaf9832f90f5d196c3b8a7a5080cb",
-                "sha256:78bc995e004681246e85e28e068111a4c3f35f34e6c62da1471e844ee1446250",
-                "sha256:7a07f40ef8f0fbc5ef1000d0c78771f4d5ca03b4953fc162749772916b298fc4",
-                "sha256:8b570a1537367b52396e53325769608f2a687ec9a4363647af1cded8928af959",
-                "sha256:987d13fe1d23e12a66ca2073b8d2e2a75cec2ecb8eab43ff5624ba0ad42764bc",
-                "sha256:9896fca4a8eb246defc8b2a7ac77ef7553b638e04fbf170bff78a40fa8a91474",
-                "sha256:9e9e3c4020aa2dc62d5dd6743a69e399ce3de58320522948af6140ac959ab863",
-                "sha256:a0b838c37ba596fcbfca71651a104a611543077156cb0a26fe0c475e1f152ee8",
-                "sha256:a4d176cfdfde84f732c4a53109b293d05883e952bbba68b857ae446fa3119b4f",
-                "sha256:a76055d5cb1c23485d7ddae533229039b850db711c554a12ea64a0fd8a0129e2",
-                "sha256:a76cd37d229fc385738bd1ce4cba2a121cf26b53864c1772694ad0ad348e509e",
-                "sha256:a7cc49ef48a3c7a0005a949f3c04f8baa5409d3f663a1b36f0eba9bfe2a0396e",
-                "sha256:abf5ebbec056817057bfafc0445916bb688a255a5146f900445d081db08cbabb",
-                "sha256:b0fe73bac2fed83839dbdbe6da84ae2a31c11cfc1c777a40dbd8ac8a6ed1560f",
-                "sha256:b6f14a9cd50c3cb100eb94b3273131c80d102e19bb20253ac7bd7336118a673a",
-                "sha256:b83041cda633871572f0d3c41dddd5582ad7d22f65a72eacd8d3d6d00291df26",
-                "sha256:b835aba863195269ea358cecc21b400276747cc977492319fd7682b8cd2c253d",
-                "sha256:bf1196dcc239e608605b716e7b166eb5faf4bc192f8a44b81e85251e62584bd2",
-                "sha256:c669391319973e49a7c6230c218a1e3044710bc1ce4c8e6eb71f7e6d43a2c131",
-                "sha256:c7556bafeaa0a50e2fe7dc86e0382dea349ebcad8f010d5a7dc6ba568eaaa789",
-                "sha256:c8f253a84dbd2c63c19590fa86a032ef3d8cc18923b8049d91bcdeeb2581fbf6",
-                "sha256:d18b66fe626ac412d96c2ab536306c736c66cf2a31c243a45025156cc190dc8a",
-                "sha256:d5291d98cd3ad9a562883468c690a2a238c4a6388ab3bd155b0c75dd55ece858",
-                "sha256:d5c31fe855c77cad679b302aabc42d724ed87c043b1432d457f4976add1c2c3e",
-                "sha256:d6e427c7378c7f1b2bef6a344c925b8b63623d3321c09a237b7cc0e77dd98ceb",
-                "sha256:dac1ebf6983148b45b5fa48593950f90ed6d1d26300604f321c74a9ca1609f8e",
-                "sha256:de8153a7aae3835484ac168a9a9bdaa0c5eee4e0bc595503c95d53b942879c84",
-                "sha256:e1a0d1924a5013d4f294087e00024ad25668234569289650929ab871231668e7",
-                "sha256:e7902211afd0af05fbadcc9a312e4cf10f27b779cf1323e78d52377ae4b72bea",
-                "sha256:e888ff76ceb39601c59e219f281466c6d7e66bd375b4ec1ce83bcdc68306796b",
-                "sha256:f06e5a9e99b7df44640767842f414ed5d7bedaaa78cd817ce04bbd6fd86e2dd6",
-                "sha256:f6be2d708a9d0e9b0054856f07ac7070fbe1754be40ca8525d5adccdbda8f475",
-                "sha256:f9917691f410a2e0897d1ef99619fd3f7dd503647c8ff2475bf90c3cf222ad74",
-                "sha256:fc1a75aa8f11b87910ffd98de62b29d6520b6d6e8a3de69a70ca34dea85d2a8a",
-                "sha256:fe8512ed897d5daf089e5bd010c3dc03bb1bdae00b35588c49b98268d4a01e00"
-            ],
-            "markers": "python_version >= '3.7'",
-            "version": "==2.1.4"
-=======
                 "sha256:00e046b6dd71aa03a41079792f8473dc494d564611a8f89bbbd7cb93295ebdcf",
                 "sha256:075202fa5b72c86ad32dc7d0b56024ebdbcf2048c0ba09f1cde31bfdd57bcfff",
                 "sha256:0e397ac966fdf721b2c528cf028494e86172b4feba51d65f81ffd65c63798f3f",
@@ -1062,7 +833,6 @@
             ],
             "markers": "python_version >= '3.7'",
             "version": "==2.1.5"
->>>>>>> 0e82ac96
         },
         "mccabe": {
             "hashes": [
@@ -1176,19 +946,11 @@
         },
         "platformdirs": {
             "hashes": [
-<<<<<<< HEAD
-                "sha256:11c8f37bcca40db96d8144522d925583bdb7a31f7b0e37e3ed4318400a8e2380",
-                "sha256:906d548203468492d432bcb294d4bc2fff751bf84971fbb2c10918cc206ee420"
-            ],
-            "markers": "python_version >= '3.8'",
-            "version": "==4.1.0"
-=======
                 "sha256:0614df2a2f37e1a662acbd8e2b25b92ccf8632929bc6d43467e17fe89c75e068",
                 "sha256:ef0cc731df711022c174543cb70a9b5bd22e5a9337c8624ef2c2ceb8ddad8768"
             ],
             "markers": "python_version >= '3.8'",
             "version": "==4.2.0"
->>>>>>> 0e82ac96
         },
         "pluggy": {
             "hashes": [
@@ -1292,12 +1054,12 @@
         },
         "pyright": {
             "hashes": [
-                "sha256:1c6994546f7ab130b9da8c357f8b2a99bef268b6d8ae2eae292bde66923aa7af",
-                "sha256:e7d4df504c4c082b5c3725a8c15fc3fda62da5d09fc77994baa77f359a1b62f2"
-            ],
-            "index": "pypi",
-            "markers": "python_version >= '3.7'",
-            "version": "==1.1.348"
+                "sha256:4802bdc603f165ccfb84338ef850e90181abbb621028b09b81ec8aa5e97dfae2",
+                "sha256:a47f760c2f00aa9f593f78a7b22f98b22a9b9e1952d6a31dbed91842ca47b0b3"
+            ],
+            "index": "pypi",
+            "markers": "python_version >= '3.7'",
+            "version": "==1.1.332"
         },
         "pysocks": {
             "hashes": [
@@ -1309,21 +1071,12 @@
         },
         "pytest": {
             "hashes": [
-<<<<<<< HEAD
-                "sha256:2cf0005922c6ace4a3e2ec8b4080eb0d9753fdc93107415332f50ce9e7994280",
-                "sha256:b090cdf5ed60bf4c45261be03239c2c1c22df034fbffe691abe93cd80cea01d8"
-            ],
-            "index": "pypi",
-            "markers": "python_version >= '3.7'",
-            "version": "==7.4.4"
-=======
                 "sha256:249b1b0864530ba251b7438274c4d251c58d868edaaec8762893ad4a0d71c36c",
                 "sha256:50fb9cbe836c3f20f0dfa99c565201fb75dc54c8d76373cd1bde06b06657bdb6"
             ],
             "index": "pypi",
             "markers": "python_version >= '3.8'",
             "version": "==8.0.0"
->>>>>>> 0e82ac96
         },
         "pytest-mock": {
             "hashes": [
@@ -1631,21 +1384,12 @@
                 "socks"
             ],
             "hashes": [
-<<<<<<< HEAD
-                "sha256:55901e917a5896a349ff771be919f8bd99aff50b79fe58fec595eb37bbc56bb3",
-                "sha256:df7aa8afb0148fa78488e7899b2c59b5f4ffcfa82e6c54ccb9dd37c1d7b52d54"
-            ],
-            "index": "pypi",
-            "markers": "python_version >= '3.8'",
-            "version": "==2.1.0"
-=======
                 "sha256:051d961ad0c62a94e50ecf1af379c3aba230c66c710493493560c0c223c49f20",
                 "sha256:ce3711610ddce217e6d113a2732fafad960a03fd0318c91faa79481e35c11224"
             ],
             "index": "pypi",
             "markers": "python_version >= '3.8'",
             "version": "==2.2.0"
->>>>>>> 0e82ac96
         },
         "wcwidth": {
             "hashes": [
