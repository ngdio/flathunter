--- conflicted
+++ resolved
@@ -32,12 +32,8 @@
 types-beautifulsoup4 = "*"
 selenium = "*"
 gunicorn = "21.2.0"
-<<<<<<< HEAD
-flask-api = "*"
+flask-api = {editable = true, ref = "develop", git = "git+https://github.com/flask-api/flask-api.git"}
 html5lib = "*"
-=======
-flask-api = {editable = true, ref = "develop", git = "git+https://github.com/flask-api/flask-api.git"}
->>>>>>> 0e82ac96
 
 [dev-packages]
 
