"""Interface for webcrawlers. Crawler implementations should subclass this"""
from abc import ABC
import re
from time import sleep
from typing import Optional, Any

import backoff
import requests
# pylint: disable=unused-import
import requests_random_user_agent

from bs4 import BeautifulSoup

from selenium.common.exceptions import NoSuchElementException, TimeoutException
from selenium.webdriver import Chrome
from selenium.webdriver.common.by import By
from selenium.webdriver.support import expected_conditions as EC
from selenium.webdriver.support.wait import WebDriverWait

from flathunter import proxies
from flathunter.captcha.captcha_solver import CaptchaUnsolvableError
from flathunter.logging import logger
from flathunter.exceptions import ProxyException


class Crawler(ABC):
    """Defines the Crawler interface"""

    URL_PATTERN: re.Pattern

    HEADERS = {
        'Connection': 'keep-alive',
        'Pragma': 'no-cache',
        'Cache-Control': 'no-cache',
        'Upgrade-Insecure-Requests': '1',
        'Accept': 'text/html,application/xhtml+xml,application/xml;'
                  'q=0.9,image/webp,image/apng,*/*;q=0.8,'
                  'application/signed-exchange;v=b3;q=0.9',
        'Sec-Fetch-Site': 'none',
        'Sec-Fetch-Mode': 'navigate',
        'Sec-Fetch-User': '?1',
        'Sec-Fetch-Dest': 'document',
        'Accept-Language': 'en-US,en;q=0.9',
    }

    def __init__(self, config):
        self.config = config
        if config.captcha_enabled():
            self.captcha_solver = config.get_captcha_solver()

    # pylint: disable=unused-argument
    def get_page(self, search_url, driver=None, page_no=None) -> BeautifulSoup:
        """Applies a page number to a formatted search URL and fetches the exposes at that page"""
        return self.get_soup_from_url(search_url)

    @backoff.on_exception(wait_gen=backoff.constant,
                          exception=TimeoutException,
                          max_tries=3)
    def get_soup_from_url(
            self,
            url: str,
            driver: Optional[Any] = None,
            checkbox: bool = False,
            afterlogin_string: Optional[str] = None) -> BeautifulSoup:
        """Creates a Soup object from the HTML at the provided URL"""

        if self.config.use_proxy():
            return self.get_soup_with_proxy(url)
        if driver is not None:
            driver.get(url)
<<<<<<< HEAD
            
            # Sometimes captchas are loaded dynamically through JS,
            # a few seconds of waiting time is required for them to load
            # TODO: only require waiting time/captcha detection for
            # the services which require it (Immoscout, Kleinanzeigen)
            try:
                WebDriverWait(driver, 5).until(
                    lambda d: re.search(
                        r'(initGeetest|class="g-recaptcha")', driver.page_source)
                )
            except TimeoutException:
                logger.info(
                    "No captcha found after five seconds, likely not required")
            else:
                if re.search("initGeetest", driver.page_source):
                    self.resolve_geetest(driver)
                elif re.search('class="g-recaptcha"', driver.page_source):
                    self.resolve_recaptcha(
                        driver, checkbox, afterlogin_string or "")

            return BeautifulSoup(driver.page_source, 'html.parser')
=======
            if re.search("initGeetest", driver.page_source):
                self.resolve_geetest(driver)
            elif re.search("g-recaptcha", driver.page_source):
                self.resolve_recaptcha(
                    driver, checkbox, afterlogin_string or "")
            return BeautifulSoup(driver.page_source, 'lxml')
>>>>>>> 302a2236

        resp = requests.get(url, headers=self.HEADERS, timeout=30)
        if resp.status_code not in (200, 405):
            user_agent = 'Unknown'
            if 'User-Agent' in self.HEADERS:
                user_agent = self.HEADERS['User-Agent']
            logger.error("Got response (%i): %s\n%s",
                         resp.status_code, resp.content, user_agent)

        return BeautifulSoup(resp.content, 'lxml')

    def get_soup_with_proxy(self, url) -> BeautifulSoup:
        """Will try proxies until it's possible to crawl and return a soup"""
        resolved = False
        resp = None

        # We will keep trying to fetch new proxies until one works
        while not resolved:
            proxies_list = proxies.get_proxies()
            for proxy in proxies_list:
                try:
                    # Very low proxy read timeout, or it will get stuck on slow proxies
                    resp = requests.get(
                        url,
                        headers=self.HEADERS,
                        proxies={"http": proxy, "https": proxy},
                        timeout=(20, 0.1)
                    )

                    if resp.status_code != 200:
                        logger.error("Got response (%i): %s",
                                     resp.status_code, resp.content)
                    else:
                        resolved = True
                        break

                except requests.exceptions.ConnectionError:
                    logger.error(
                        "Connection failed for proxy %s. Trying new proxy...", proxy)
                except requests.exceptions.Timeout:
                    logger.error(
                        "Connection timed out for proxy %s. Trying new proxy...", proxy
                    )
                except requests.exceptions.RequestException:
                    logger.error("Some error occurred. Trying new proxy...")

        if not resp:
            raise ProxyException(
                "An error occurred while fetching proxies or content")

        return BeautifulSoup(resp.content, 'lxml')

    def extract_data(self, soup):
        """Should be implemented in subclass"""
        raise NotImplementedError

    # pylint: disable=unused-argument
    def get_results(self, search_url, max_pages=None):
        """Loads the exposes from the site, starting at the provided URL"""
        logger.debug("Got search URL %s", search_url)

        # load first page
        soup = self.get_page(search_url)

        # get data from first page
        entries = self.extract_data(soup)
        logger.debug('Number of found entries: %d', len(entries))

        return entries

    def crawl(self, url, max_pages=None):
        """Load as many exposes as possible from the provided URL"""
        if re.search(self.URL_PATTERN, url):
            try:
                return self.get_results(url, max_pages)
            except requests.exceptions.ConnectionError:
                logger.warning(
                    "Connection to %s failed. Retrying.", url.split('/')[2])
                return []
        return []

    def get_name(self):
        """Returns the name of this crawler"""
        return type(self).__name__

    def get_expose_details(self, expose):
        """Loads additional detalis for an expose. Should be implemented in the subclass"""
        return expose

    @backoff.on_exception(wait_gen=backoff.constant,
                          exception=CaptchaUnsolvableError,
                          max_tries=3)
    def resolve_geetest(self, driver):
        """Resolve GeeTest Captcha"""
        data = re.findall(
            "geetest_validate: obj.geetest_validate,\n.*?data: \"(.*)\"",
            driver.page_source
        )[0]
        result = re.findall(
            r"initGeetest\({(.*?)}", driver.page_source, re.DOTALL)

        geetest = re.findall("gt: \"(.*?)\"", result[0])[0]
        challenge = re.findall("challenge: \"(.*?)\"", result[0])[0]
        try:
            captcha_response = self.captcha_solver.solve_geetest(
                geetest,
                challenge,
                driver.current_url
            )
            script = (f'solvedCaptcha({{geetest_challenge: "{captcha_response.challenge}",'
                      f'geetest_seccode: "{captcha_response.sec_code}",'
                      f'geetest_validate: "{captcha_response.validate}",'
                      f'data: "{data}"}});')
            driver.execute_script(script)
            sleep(2)
        except CaptchaUnsolvableError:
            driver.refresh()
            raise

    @backoff.on_exception(wait_gen=backoff.constant,
                          exception=CaptchaUnsolvableError,
                          max_tries=3)
    def resolve_recaptcha(self, driver, checkbox: bool, afterlogin_string: str = ""):
        """Resolve Captcha"""
        iframe_present = self._wait_for_iframe(driver)
        if checkbox is False and afterlogin_string == "" and iframe_present:
            google_site_key = driver \
                .find_element_by_class_name("g-recaptcha") \
                .get_attribute("data-sitekey")

            try:
                captcha_result = self.captcha_solver.solve_recaptcha(
                    google_site_key,
                    driver.current_url
                ).result

                driver.execute_script(
                    f'document.getElementById("g-recaptcha-response").innerHTML="{captcha_result}";'
                )

                #  Below function call can be different depending on the websites
                #  implementation. It is responsible for sending the promise that we
                #  get from recaptcha_answer. For now, if it breaks, it is required to
                #  reverse engineer it by hand. Not sure if there is a way to automate it.
                driver.execute_script(f'solvedCaptcha("{captcha_result}")')
                self._wait_until_iframe_disappears(driver)
            except CaptchaUnsolvableError:
                driver.refresh()
                raise
        else:
            if checkbox:
                self._clickcaptcha(driver, checkbox)
            else:
                self._wait_for_captcha_resolution(
                    driver, checkbox, afterlogin_string)

    def _clickcaptcha(self, driver, checkbox: bool):
        driver.switch_to.frame(driver.find_element_by_tag_name("iframe"))
        recaptcha_checkbox = driver.find_element_by_class_name(
            "recaptcha-checkbox-checkmark")
        recaptcha_checkbox.click()
        self._wait_for_captcha_resolution(driver, checkbox)
        driver.switch_to.default_content()

    def _wait_for_captcha_resolution(self, driver, checkbox: bool, afterlogin_string=""):
        if checkbox:
            try:
                WebDriverWait(driver, 120).until(
                    EC.visibility_of_element_located(
                        (By.CLASS_NAME, "recaptcha-checkbox-checked"))
                )
            except TimeoutException:
                logger.warning(
                    "Selenium.Timeoutexception when waiting for captcha to appear")
        else:
            xpath_string = f"//*[contains(text(), '{afterlogin_string}')]"
            try:
                WebDriverWait(driver, 120) \
                    .until(EC.visibility_of_element_located((By.XPATH, xpath_string)))
            except TimeoutException:
                logger.warning(
                    "Selenium.Timeoutexception when waiting for captcha to disappear")

    def _wait_for_iframe(self, driver: Chrome):
        """Wait for iFrame to appear"""
        try:
            iframe = WebDriverWait(driver, 10).until(EC.visibility_of_element_located(
                (By.CSS_SELECTOR, "iframe[src^='https://www.google.com/recaptcha/api2/anchor?']")))
            return iframe
        except NoSuchElementException:
            logger.info(
                "No iframe found, therefore no chaptcha verification necessary")
            return None
        except TimeoutException:
            logger.info(
                "Timeout waiting for iframe element - no captcha verification necessary?")
            return None

    def _wait_until_iframe_disappears(self, driver: Chrome):
        """Wait for iFrame to disappear"""
        try:
            WebDriverWait(driver, 10).until(EC.invisibility_of_element(
                (By.CSS_SELECTOR, "iframe[src^='https://www.google.com/recaptcha/api2/anchor?']")))
        except NoSuchElementException:
            logger.warning("Element not found")<|MERGE_RESOLUTION|>--- conflicted
+++ resolved
@@ -68,7 +68,6 @@
             return self.get_soup_with_proxy(url)
         if driver is not None:
             driver.get(url)
-<<<<<<< HEAD
             
             # Sometimes captchas are loaded dynamically through JS,
             # a few seconds of waiting time is required for them to load
@@ -89,15 +88,7 @@
                     self.resolve_recaptcha(
                         driver, checkbox, afterlogin_string or "")
 
-            return BeautifulSoup(driver.page_source, 'html.parser')
-=======
-            if re.search("initGeetest", driver.page_source):
-                self.resolve_geetest(driver)
-            elif re.search("g-recaptcha", driver.page_source):
-                self.resolve_recaptcha(
-                    driver, checkbox, afterlogin_string or "")
             return BeautifulSoup(driver.page_source, 'lxml')
->>>>>>> 302a2236
 
         resp = requests.get(url, headers=self.HEADERS, timeout=30)
         if resp.status_code not in (200, 405):
