--- conflicted
+++ resolved
@@ -32,7 +32,6 @@
     def get(self, key, value=None):
         return self.config.get(key, value)
 
-<<<<<<< HEAD
     @staticmethod
     def set_searchers(searchers):
         Config.__searchers__ = searchers
@@ -40,7 +39,7 @@
     @staticmethod
     def searchers():
         return Config.__searchers__
-=======
+
     def get_filter(self):
         builder = Filter.builder()
         if "excluded_titles" in self.config:
@@ -61,5 +60,4 @@
                 builder.min_rooms_filter(filters_config["min_rooms"])
             if "max_rooms" in filters_config:
                 builder.max_rooms_filter(filters_config["max_rooms"])
-        return builder.build()
->>>>>>> 3ca75c35
+        return builder.build()